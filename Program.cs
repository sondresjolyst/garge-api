using garge_api.Models;
using garge_api.Constants;
using Microsoft.EntityFrameworkCore;
using Microsoft.AspNetCore.Authentication.JwtBearer;
using Microsoft.AspNetCore.Identity;
using Microsoft.IdentityModel.Tokens;
using System.Text;
using System.Text.Json.Serialization;
using Microsoft.OpenApi.Models;
using System.Reflection;
using Microsoft.Extensions.Logging;
using Microsoft.EntityFrameworkCore.Diagnostics;
using System.Data.Common;
using Microsoft.Extensions.Logging.Console;
using garge_api.Services;
using AspNetCoreRateLimit;

namespace garge_api
{
    public class Program
    {
        public static async Task Main(string[] args)
        {
            var builder = WebApplication.CreateBuilder(args);
            var jwtIssuer = builder.Configuration.GetSection("Jwt:Issuer").Get<string>();
            var jwtKey = builder.Configuration.GetSection("Jwt:Key").Get<string>() ?? string.Empty;
            builder.Configuration.AddEnvironmentVariables();

            builder.Logging.ClearProviders();
            builder.Logging.AddSimpleConsole(options =>
            {
                options.TimestampFormat = "yyyy-MM-dd HH:mm:ss.fff ";
                options.IncludeScopes = true;
            });
            builder.Logging.AddFilter((category, level) =>
                category == DbLoggerCategory.Database.Command.Name && level == LogLevel.None);

            builder.Services.AddScoped<CustomDbCommandInterceptor>();

            builder.Services.AddDbContext<ApplicationDbContext>((serviceProvider, options) =>
                options.UseNpgsql(builder.Configuration.GetConnectionString("DefaultConnection"))
                       .EnableSensitiveDataLogging()
                       .AddInterceptors(serviceProvider.GetRequiredService<CustomDbCommandInterceptor>()));

            builder.Services.AddIdentity<ApplicationUser, IdentityRole>()
                .AddEntityFrameworkStores<ApplicationDbContext>()
                .AddDefaultTokenProviders();

            builder.Services.AddControllers()
                .AddJsonOptions(options =>
                {
                    options.JsonSerializerOptions.ReferenceHandler = ReferenceHandler.Preserve;
                });
            builder.Services.AddHttpClient<NordPoolService>();
<<<<<<< HEAD
            builder.Services.AddHttpClient<WebhookNotificationService>();
            builder.Services.AddHostedService<PostgresNotificationService>();
            builder.Services.AddSingleton<PostgresNotificationService>();
=======
            builder.Services.AddScoped<EmailService>();
>>>>>>> 8f23bae6

            builder.Services.AddEndpointsApiExplorer();

            builder.Services.AddAuthentication(options =>
            {
                options.DefaultAuthenticateScheme = JwtBearerDefaults.AuthenticationScheme;
                options.DefaultChallengeScheme = JwtBearerDefaults.AuthenticationScheme;
            }).AddJwtBearer(options =>
            {
                options.TokenValidationParameters = new TokenValidationParameters
                {
                    ValidateIssuer = true,
                    ValidateAudience = true,
                    ValidateLifetime = true,
                    ValidateIssuerSigningKey = true,
                    ValidIssuer = jwtIssuer,
                    ValidAudience = jwtIssuer,
                    IssuerSigningKey = new SymmetricSecurityKey(Encoding.UTF8.GetBytes(jwtKey))
                };
            });

            builder.Services.AddAuthorization(options =>
            {
                options.AddPolicy("Admin", policy => policy.RequireRole("Admin"));
            });

            builder.Services.AddCors(options =>
            {
                options.AddPolicy("AllowAllOrigins",
                    builder =>
                    {
                        builder.AllowAnyOrigin()
                               .AllowAnyMethod()
                               .AllowAnyHeader();
                    });
            });

            builder.Services.AddMemoryCache();
            builder.Services.Configure<IpRateLimitOptions>(builder.Configuration.GetSection("IpRateLimiting"));
            builder.Services.AddSingleton<IRateLimitConfiguration, RateLimitConfiguration>();
            builder.Services.AddInMemoryRateLimiting();

            var xmlFile = $"{Assembly.GetExecutingAssembly().GetName().Name}.xml";
            var xmlPath = Path.Combine(AppContext.BaseDirectory, xmlFile);
            builder.Services.AddSwaggerGen(c =>
            {
                c.SwaggerDoc("v1", new OpenApiInfo { Title = "Garge API", Version = "v1" });
                c.IncludeXmlComments(xmlPath);

                c.AddSecurityDefinition("Bearer", new OpenApiSecurityScheme
                {
                    In = ParameterLocation.Header,
                    Description = "Please enter a valid token",
                    Name = "Authorization",
                    Type = SecuritySchemeType.Http,
                    BearerFormat = "JWT",
                    Scheme = "Bearer"
                });

                c.AddSecurityRequirement(new OpenApiSecurityRequirement
                {
                    {
                        new OpenApiSecurityScheme
                        {
                            Reference = new OpenApiReference
                            {
                                Type = ReferenceType.SecurityScheme,
                                Id = "Bearer"
                            }
                        },
                        new string[] {}
                    }
                });
            });

            var app = builder.Build();

            using (var scope = app.Services.CreateScope())
            {
                var roleManager = scope.ServiceProvider.GetRequiredService<RoleManager<IdentityRole>>();
                var context = scope.ServiceProvider.GetRequiredService<ApplicationDbContext>();
                var postgresNotificationService = scope.ServiceProvider.GetRequiredService<PostgresNotificationService>();
                Console.WriteLine("PostgresNotificationService started");

                context.EnsureTriggers();

                foreach (var roleName in RoleNames.AllRoles)
                {
                    var roleExist = await roleManager.RoleExistsAsync(roleName);
                    if (!roleExist)
                    {
                        await roleManager.CreateAsync(new IdentityRole(roleName));
                    }
                }

                foreach (var rolePermission in RoleNames.RolePermissions)
                {
                    var roleName = rolePermission.Key;
                    var permissions = rolePermission.Value;

                    foreach (var permission in permissions)
                    {
                        var rolePermissionEntry = new RolePermission
                        {
                            RoleName = roleName,
                            Permission = permission
                        };

                        if (!context.RolePermissions.Any(rp => rp.RoleName == roleName && rp.Permission == permission))
                        {
                            context.RolePermissions.Add(rolePermissionEntry);
                        }
                    }
                }

                await context.SaveChangesAsync();
            }

            // if (app.Environment.IsDevelopment())
            // {
            app.UseSwagger();
            app.UseSwaggerUI(c =>
            {
                c.SwaggerEndpoint("/swagger/v1/swagger.json", "Garge API V1");
            });
            // }

            app.UseStaticFiles();
            app.UseRouting();
            app.UseCors("AllowAllOrigins");
            app.UseAuthentication();
            app.UseAuthorization();
            app.UseIpRateLimiting();
            app.MapControllers();
            app.Run();
        }
    }

    public class CustomDbCommandInterceptor : DbCommandInterceptor
    {
        private readonly ILogger<CustomDbCommandInterceptor> _logger;

        public CustomDbCommandInterceptor(ILogger<CustomDbCommandInterceptor> logger)
        {
            _logger = logger;
        }

        public override InterceptionResult<DbDataReader> ReaderExecuting(
            DbCommand command,
            CommandEventData eventData,
            InterceptionResult<DbDataReader> result)
        {
            LogCommand(command, eventData);
            return base.ReaderExecuting(command, eventData, result);
        }

        private void LogCommand(DbCommand command, CommandEventData eventData)
        {
            _logger.LogInformation("Executing DbCommand: {CommandText} with parameters: {Parameters} at {Timestamp}",
                command.CommandText,
                string.Join(", ", command.Parameters.Cast<DbParameter>().Select(p => $"{p.ParameterName}={p.Value}")),
                DateTime.UtcNow);
        }
    }
}
<|MERGE_RESOLUTION|>--- conflicted
+++ resolved
@@ -1,226 +1,222 @@
-using garge_api.Models;
-using garge_api.Constants;
-using Microsoft.EntityFrameworkCore;
-using Microsoft.AspNetCore.Authentication.JwtBearer;
-using Microsoft.AspNetCore.Identity;
-using Microsoft.IdentityModel.Tokens;
-using System.Text;
-using System.Text.Json.Serialization;
-using Microsoft.OpenApi.Models;
-using System.Reflection;
-using Microsoft.Extensions.Logging;
-using Microsoft.EntityFrameworkCore.Diagnostics;
-using System.Data.Common;
-using Microsoft.Extensions.Logging.Console;
-using garge_api.Services;
-using AspNetCoreRateLimit;
-
-namespace garge_api
-{
-    public class Program
-    {
-        public static async Task Main(string[] args)
-        {
-            var builder = WebApplication.CreateBuilder(args);
-            var jwtIssuer = builder.Configuration.GetSection("Jwt:Issuer").Get<string>();
-            var jwtKey = builder.Configuration.GetSection("Jwt:Key").Get<string>() ?? string.Empty;
-            builder.Configuration.AddEnvironmentVariables();
-
-            builder.Logging.ClearProviders();
-            builder.Logging.AddSimpleConsole(options =>
-            {
-                options.TimestampFormat = "yyyy-MM-dd HH:mm:ss.fff ";
-                options.IncludeScopes = true;
-            });
-            builder.Logging.AddFilter((category, level) =>
-                category == DbLoggerCategory.Database.Command.Name && level == LogLevel.None);
-
-            builder.Services.AddScoped<CustomDbCommandInterceptor>();
-
-            builder.Services.AddDbContext<ApplicationDbContext>((serviceProvider, options) =>
-                options.UseNpgsql(builder.Configuration.GetConnectionString("DefaultConnection"))
-                       .EnableSensitiveDataLogging()
-                       .AddInterceptors(serviceProvider.GetRequiredService<CustomDbCommandInterceptor>()));
-
-            builder.Services.AddIdentity<ApplicationUser, IdentityRole>()
-                .AddEntityFrameworkStores<ApplicationDbContext>()
-                .AddDefaultTokenProviders();
-
-            builder.Services.AddControllers()
-                .AddJsonOptions(options =>
-                {
-                    options.JsonSerializerOptions.ReferenceHandler = ReferenceHandler.Preserve;
-                });
-            builder.Services.AddHttpClient<NordPoolService>();
-<<<<<<< HEAD
-            builder.Services.AddHttpClient<WebhookNotificationService>();
-            builder.Services.AddHostedService<PostgresNotificationService>();
-            builder.Services.AddSingleton<PostgresNotificationService>();
-=======
-            builder.Services.AddScoped<EmailService>();
->>>>>>> 8f23bae6
-
-            builder.Services.AddEndpointsApiExplorer();
-
-            builder.Services.AddAuthentication(options =>
-            {
-                options.DefaultAuthenticateScheme = JwtBearerDefaults.AuthenticationScheme;
-                options.DefaultChallengeScheme = JwtBearerDefaults.AuthenticationScheme;
-            }).AddJwtBearer(options =>
-            {
-                options.TokenValidationParameters = new TokenValidationParameters
-                {
-                    ValidateIssuer = true,
-                    ValidateAudience = true,
-                    ValidateLifetime = true,
-                    ValidateIssuerSigningKey = true,
-                    ValidIssuer = jwtIssuer,
-                    ValidAudience = jwtIssuer,
-                    IssuerSigningKey = new SymmetricSecurityKey(Encoding.UTF8.GetBytes(jwtKey))
-                };
-            });
-
-            builder.Services.AddAuthorization(options =>
-            {
-                options.AddPolicy("Admin", policy => policy.RequireRole("Admin"));
-            });
-
-            builder.Services.AddCors(options =>
-            {
-                options.AddPolicy("AllowAllOrigins",
-                    builder =>
-                    {
-                        builder.AllowAnyOrigin()
-                               .AllowAnyMethod()
-                               .AllowAnyHeader();
-                    });
-            });
-
-            builder.Services.AddMemoryCache();
-            builder.Services.Configure<IpRateLimitOptions>(builder.Configuration.GetSection("IpRateLimiting"));
-            builder.Services.AddSingleton<IRateLimitConfiguration, RateLimitConfiguration>();
-            builder.Services.AddInMemoryRateLimiting();
-
-            var xmlFile = $"{Assembly.GetExecutingAssembly().GetName().Name}.xml";
-            var xmlPath = Path.Combine(AppContext.BaseDirectory, xmlFile);
-            builder.Services.AddSwaggerGen(c =>
-            {
-                c.SwaggerDoc("v1", new OpenApiInfo { Title = "Garge API", Version = "v1" });
-                c.IncludeXmlComments(xmlPath);
-
-                c.AddSecurityDefinition("Bearer", new OpenApiSecurityScheme
-                {
-                    In = ParameterLocation.Header,
-                    Description = "Please enter a valid token",
-                    Name = "Authorization",
-                    Type = SecuritySchemeType.Http,
-                    BearerFormat = "JWT",
-                    Scheme = "Bearer"
-                });
-
-                c.AddSecurityRequirement(new OpenApiSecurityRequirement
-                {
-                    {
-                        new OpenApiSecurityScheme
-                        {
-                            Reference = new OpenApiReference
-                            {
-                                Type = ReferenceType.SecurityScheme,
-                                Id = "Bearer"
-                            }
-                        },
-                        new string[] {}
-                    }
-                });
-            });
-
-            var app = builder.Build();
-
-            using (var scope = app.Services.CreateScope())
-            {
-                var roleManager = scope.ServiceProvider.GetRequiredService<RoleManager<IdentityRole>>();
-                var context = scope.ServiceProvider.GetRequiredService<ApplicationDbContext>();
-                var postgresNotificationService = scope.ServiceProvider.GetRequiredService<PostgresNotificationService>();
-                Console.WriteLine("PostgresNotificationService started");
-
-                context.EnsureTriggers();
-
-                foreach (var roleName in RoleNames.AllRoles)
-                {
-                    var roleExist = await roleManager.RoleExistsAsync(roleName);
-                    if (!roleExist)
-                    {
-                        await roleManager.CreateAsync(new IdentityRole(roleName));
-                    }
-                }
-
-                foreach (var rolePermission in RoleNames.RolePermissions)
-                {
-                    var roleName = rolePermission.Key;
-                    var permissions = rolePermission.Value;
-
-                    foreach (var permission in permissions)
-                    {
-                        var rolePermissionEntry = new RolePermission
-                        {
-                            RoleName = roleName,
-                            Permission = permission
-                        };
-
-                        if (!context.RolePermissions.Any(rp => rp.RoleName == roleName && rp.Permission == permission))
-                        {
-                            context.RolePermissions.Add(rolePermissionEntry);
-                        }
-                    }
-                }
-
-                await context.SaveChangesAsync();
-            }
-
-            // if (app.Environment.IsDevelopment())
-            // {
-            app.UseSwagger();
-            app.UseSwaggerUI(c =>
-            {
-                c.SwaggerEndpoint("/swagger/v1/swagger.json", "Garge API V1");
-            });
-            // }
-
-            app.UseStaticFiles();
-            app.UseRouting();
-            app.UseCors("AllowAllOrigins");
-            app.UseAuthentication();
-            app.UseAuthorization();
-            app.UseIpRateLimiting();
-            app.MapControllers();
-            app.Run();
-        }
-    }
-
-    public class CustomDbCommandInterceptor : DbCommandInterceptor
-    {
-        private readonly ILogger<CustomDbCommandInterceptor> _logger;
-
-        public CustomDbCommandInterceptor(ILogger<CustomDbCommandInterceptor> logger)
-        {
-            _logger = logger;
-        }
-
-        public override InterceptionResult<DbDataReader> ReaderExecuting(
-            DbCommand command,
-            CommandEventData eventData,
-            InterceptionResult<DbDataReader> result)
-        {
-            LogCommand(command, eventData);
-            return base.ReaderExecuting(command, eventData, result);
-        }
-
-        private void LogCommand(DbCommand command, CommandEventData eventData)
-        {
-            _logger.LogInformation("Executing DbCommand: {CommandText} with parameters: {Parameters} at {Timestamp}",
-                command.CommandText,
-                string.Join(", ", command.Parameters.Cast<DbParameter>().Select(p => $"{p.ParameterName}={p.Value}")),
-                DateTime.UtcNow);
-        }
-    }
-}
+using garge_api.Models;
+using garge_api.Constants;
+using Microsoft.EntityFrameworkCore;
+using Microsoft.AspNetCore.Authentication.JwtBearer;
+using Microsoft.AspNetCore.Identity;
+using Microsoft.IdentityModel.Tokens;
+using System.Text;
+using System.Text.Json.Serialization;
+using Microsoft.OpenApi.Models;
+using System.Reflection;
+using Microsoft.Extensions.Logging;
+using Microsoft.EntityFrameworkCore.Diagnostics;
+using System.Data.Common;
+using Microsoft.Extensions.Logging.Console;
+using garge_api.Services;
+using AspNetCoreRateLimit;
+
+namespace garge_api
+{
+    public class Program
+    {
+        public static async Task Main(string[] args)
+        {
+            var builder = WebApplication.CreateBuilder(args);
+            var jwtIssuer = builder.Configuration.GetSection("Jwt:Issuer").Get<string>();
+            var jwtKey = builder.Configuration.GetSection("Jwt:Key").Get<string>() ?? string.Empty;
+            builder.Configuration.AddEnvironmentVariables();
+
+            builder.Logging.ClearProviders();
+            builder.Logging.AddSimpleConsole(options =>
+            {
+                options.TimestampFormat = "yyyy-MM-dd HH:mm:ss.fff ";
+                options.IncludeScopes = true;
+            });
+            builder.Logging.AddFilter((category, level) =>
+                category == DbLoggerCategory.Database.Command.Name && level == LogLevel.None);
+
+            builder.Services.AddScoped<CustomDbCommandInterceptor>();
+
+            builder.Services.AddDbContext<ApplicationDbContext>((serviceProvider, options) =>
+                options.UseNpgsql(builder.Configuration.GetConnectionString("DefaultConnection"))
+                       .EnableSensitiveDataLogging()
+                       .AddInterceptors(serviceProvider.GetRequiredService<CustomDbCommandInterceptor>()));
+
+            builder.Services.AddIdentity<ApplicationUser, IdentityRole>()
+                .AddEntityFrameworkStores<ApplicationDbContext>()
+                .AddDefaultTokenProviders();
+
+            builder.Services.AddControllers()
+                .AddJsonOptions(options =>
+                {
+                    options.JsonSerializerOptions.ReferenceHandler = ReferenceHandler.Preserve;
+                });
+            builder.Services.AddHttpClient<NordPoolService>();
+            builder.Services.AddHttpClient<WebhookNotificationService>();
+            builder.Services.AddHostedService<PostgresNotificationService>();
+            builder.Services.AddSingleton<PostgresNotificationService>();
+            builder.Services.AddScoped<EmailService>();
+            builder.Services.AddEndpointsApiExplorer();
+
+            builder.Services.AddAuthentication(options =>
+            {
+                options.DefaultAuthenticateScheme = JwtBearerDefaults.AuthenticationScheme;
+                options.DefaultChallengeScheme = JwtBearerDefaults.AuthenticationScheme;
+            }).AddJwtBearer(options =>
+            {
+                options.TokenValidationParameters = new TokenValidationParameters
+                {
+                    ValidateIssuer = true,
+                    ValidateAudience = true,
+                    ValidateLifetime = true,
+                    ValidateIssuerSigningKey = true,
+                    ValidIssuer = jwtIssuer,
+                    ValidAudience = jwtIssuer,
+                    IssuerSigningKey = new SymmetricSecurityKey(Encoding.UTF8.GetBytes(jwtKey))
+                };
+            });
+
+            builder.Services.AddAuthorization(options =>
+            {
+                options.AddPolicy("Admin", policy => policy.RequireRole("Admin"));
+            });
+
+            builder.Services.AddCors(options =>
+            {
+                options.AddPolicy("AllowAllOrigins",
+                    builder =>
+                    {
+                        builder.AllowAnyOrigin()
+                               .AllowAnyMethod()
+                               .AllowAnyHeader();
+                    });
+            });
+
+            builder.Services.AddMemoryCache();
+            builder.Services.Configure<IpRateLimitOptions>(builder.Configuration.GetSection("IpRateLimiting"));
+            builder.Services.AddSingleton<IRateLimitConfiguration, RateLimitConfiguration>();
+            builder.Services.AddInMemoryRateLimiting();
+
+            var xmlFile = $"{Assembly.GetExecutingAssembly().GetName().Name}.xml";
+            var xmlPath = Path.Combine(AppContext.BaseDirectory, xmlFile);
+            builder.Services.AddSwaggerGen(c =>
+            {
+                c.SwaggerDoc("v1", new OpenApiInfo { Title = "Garge API", Version = "v1" });
+                c.IncludeXmlComments(xmlPath);
+
+                c.AddSecurityDefinition("Bearer", new OpenApiSecurityScheme
+                {
+                    In = ParameterLocation.Header,
+                    Description = "Please enter a valid token",
+                    Name = "Authorization",
+                    Type = SecuritySchemeType.Http,
+                    BearerFormat = "JWT",
+                    Scheme = "Bearer"
+                });
+
+                c.AddSecurityRequirement(new OpenApiSecurityRequirement
+                {
+                    {
+                        new OpenApiSecurityScheme
+                        {
+                            Reference = new OpenApiReference
+                            {
+                                Type = ReferenceType.SecurityScheme,
+                                Id = "Bearer"
+                            }
+                        },
+                        new string[] {}
+                    }
+                });
+            });
+
+            var app = builder.Build();
+
+            using (var scope = app.Services.CreateScope())
+            {
+                var roleManager = scope.ServiceProvider.GetRequiredService<RoleManager<IdentityRole>>();
+                var context = scope.ServiceProvider.GetRequiredService<ApplicationDbContext>();
+                var postgresNotificationService = scope.ServiceProvider.GetRequiredService<PostgresNotificationService>();
+                Console.WriteLine("PostgresNotificationService started");
+
+                context.EnsureTriggers();
+
+                foreach (var roleName in RoleNames.AllRoles)
+                {
+                    var roleExist = await roleManager.RoleExistsAsync(roleName);
+                    if (!roleExist)
+                    {
+                        await roleManager.CreateAsync(new IdentityRole(roleName));
+                    }
+                }
+
+                foreach (var rolePermission in RoleNames.RolePermissions)
+                {
+                    var roleName = rolePermission.Key;
+                    var permissions = rolePermission.Value;
+
+                    foreach (var permission in permissions)
+                    {
+                        var rolePermissionEntry = new RolePermission
+                        {
+                            RoleName = roleName,
+                            Permission = permission
+                        };
+
+                        if (!context.RolePermissions.Any(rp => rp.RoleName == roleName && rp.Permission == permission))
+                        {
+                            context.RolePermissions.Add(rolePermissionEntry);
+                        }
+                    }
+                }
+
+                await context.SaveChangesAsync();
+            }
+
+            // if (app.Environment.IsDevelopment())
+            // {
+            app.UseSwagger();
+            app.UseSwaggerUI(c =>
+            {
+                c.SwaggerEndpoint("/swagger/v1/swagger.json", "Garge API V1");
+            });
+            // }
+
+            app.UseStaticFiles();
+            app.UseRouting();
+            app.UseCors("AllowAllOrigins");
+            app.UseAuthentication();
+            app.UseAuthorization();
+            app.UseIpRateLimiting();
+            app.MapControllers();
+            app.Run();
+        }
+    }
+
+    public class CustomDbCommandInterceptor : DbCommandInterceptor
+    {
+        private readonly ILogger<CustomDbCommandInterceptor> _logger;
+
+        public CustomDbCommandInterceptor(ILogger<CustomDbCommandInterceptor> logger)
+        {
+            _logger = logger;
+        }
+
+        public override InterceptionResult<DbDataReader> ReaderExecuting(
+            DbCommand command,
+            CommandEventData eventData,
+            InterceptionResult<DbDataReader> result)
+        {
+            LogCommand(command, eventData);
+            return base.ReaderExecuting(command, eventData, result);
+        }
+
+        private void LogCommand(DbCommand command, CommandEventData eventData)
+        {
+            _logger.LogInformation("Executing DbCommand: {CommandText} with parameters: {Parameters} at {Timestamp}",
+                command.CommandText,
+                string.Join(", ", command.Parameters.Cast<DbParameter>().Select(p => $"{p.ParameterName}={p.Value}")),
+                DateTime.UtcNow);
+        }
+    }
+}